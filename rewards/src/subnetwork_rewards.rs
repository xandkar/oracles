--- conflicted
+++ resolved
@@ -1,7 +1,6 @@
 use crate::{
     datetime_from_epoch,
     emissions::{get_emissions_per_model, Emission, Model},
-    env_var,
     follower::FollowerService,
     subnetwork_reward::sorted_rewards,
     token_type::BlockchainTokenTypeV1,
@@ -176,24 +175,11 @@
         return Err(Error::NotFound("cannot reward future".to_string()));
     }
 
-    let ingest_bucket = env_var("INGEST_BUCKET", "mainnet-poc5g-ingest".to_string())?;
-
     let file_list = store
-<<<<<<< HEAD
-        .list(
-            &ingest_bucket,
-            FileType::CellHeartbeat,
-            after_utc,
-            before_utc,
-        )
-        .await?;
-    let mut stream = store_source(store, ingest_bucket, file_list);
-=======
         .list_all(FileType::CellHeartbeat, after_utc, before_utc)
         .await?;
     metrics::histogram!("reward_server_processed_files", file_list.len() as f64);
     let mut stream = store.source(stream::iter(file_list).map(Ok).boxed());
->>>>>>> a9ad152e
     let counter = count_heartbeats(&mut stream).await?;
     let model = generate_model(&counter);
     if let Some(emitted) = get_emissions_per_model(&model, after_utc, before_utc - after_utc) {
